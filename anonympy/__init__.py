'''
Package for data anonymization of different data types 
such as tabular, text, images and sound. 
'''

<<<<<<< HEAD
__version__ =  "0.1.4"
=======
__version__ =  "0.1.3"
>>>>>>> d5f55c8f

# Check if all dependencies have been installed

hard_dependencies = ("faker", "cape_privacy", "pandas", "numpy")
missing_dependencies = []

for dependency in hard_dependencies:
    try:
        __import__(dependency)
    except ImportError as e:
        missing_dependencies.append(f"{dependency}: {e}")

if missing_dependencies:
    raise ImportError(
        "Unable to import required dependencies:\n" + "\n".join(missing_dependencies)
    )
del hard_dependencies, dependency, missing_dependencies


from anonympy import tabular
from anonympy import images
from anonympy import sound 
from anonympy import text
from anonympy.tabular.core import dfAnonymizer
<<<<<<< HEAD
from anonympy.tabular.utils import utils 
=======
from anonympy.tabular import utils 
>>>>>>> d5f55c8f

__all__ = ["tabular", "tabular", "sound", "text", "dfAnonymizer", "utils"]<|MERGE_RESOLUTION|>--- conflicted
+++ resolved
@@ -3,11 +3,7 @@
 such as tabular, text, images and sound. 
 '''
 
-<<<<<<< HEAD
 __version__ =  "0.1.4"
-=======
-__version__ =  "0.1.3"
->>>>>>> d5f55c8f
 
 # Check if all dependencies have been installed
 
@@ -32,10 +28,6 @@
 from anonympy import sound 
 from anonympy import text
 from anonympy.tabular.core import dfAnonymizer
-<<<<<<< HEAD
-from anonympy.tabular.utils import utils 
-=======
-from anonympy.tabular import utils 
->>>>>>> d5f55c8f
+from anonympy.tabular.utils import utils  
 
 __all__ = ["tabular", "tabular", "sound", "text", "dfAnonymizer", "utils"]