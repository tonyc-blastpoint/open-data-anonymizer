import os
from setuptools import setup, find_packages


def package_files(directory):
    paths = []
    for (path, directories, filenames) in os.walk(directory):
        for filename in filenames:
            paths.append(os.path.join('..', path, filename))
    return paths


with open('README.md', encoding='utf8') as readme_file:
    readme = readme_file.read()

extra_files = package_files('anonympy')

setup(
  author="ArtLabs",
  author_email="art@artlabs.tech",
  description="A Data Anonymization package for tabular, image and PDF data",
  name="anonympy",
  version="0.3.2",
  
  packages=find_packages(exclude=['tests*']),
  package_data={'anonympy': extra_files},
  install_requires=['faker', 'scikit-learn', 'opencv_python',
                    'texttable', 'setuptools', 'numpy', 'pandas', 'validators',
                    'pycryptodome', 'requests', 'pyyaml', 'rfc3339',
<<<<<<< HEAD
                    'pytesseract', 'PyPDF2', 'poppler-utils', 'pdf2image'],
=======
                    'pytesseract', 'PyPDF2', 'poppler-utils', 'pdf2image',
                    'transformers'],
>>>>>>> 871611cb

  python_requires='>=3.6*',
  url='https://github.com/ArtLabss/open-data-anonimizer',
  classifiers=[
    'Development Status :: 3 - Alpha',
    'Intended Audience :: Developers',
    'License :: OSI Approved :: BSD License',
    'Natural Language :: English',
    'Programming Language :: Python :: 3.7',
    'Programming Language :: Python :: 3.8',
    'Programming Language :: Python :: 3.9',
    'Programming Language :: Python :: 3.10',
    'Operating System :: OS Independent',
    'Topic :: Scientific/Engineering :: Artificial Intelligence',
    'Topic :: Security :: Cryptography',
    ],
  license="BSD license",
  long_description=readme,
  long_description_content_type='text/markdown',
  keywords='anonympy',
  zip_safe=False,
)<|MERGE_RESOLUTION|>--- conflicted
+++ resolved
@@ -27,12 +27,8 @@
   install_requires=['faker', 'scikit-learn', 'opencv_python',
                     'texttable', 'setuptools', 'numpy', 'pandas', 'validators',
                     'pycryptodome', 'requests', 'pyyaml', 'rfc3339',
-<<<<<<< HEAD
-                    'pytesseract', 'PyPDF2', 'poppler-utils', 'pdf2image'],
-=======
                     'pytesseract', 'PyPDF2', 'poppler-utils', 'pdf2image',
                     'transformers'],
->>>>>>> 871611cb
 
   python_requires='>=3.6*',
   url='https://github.com/ArtLabss/open-data-anonimizer',
