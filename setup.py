import os
from setuptools import setup, find_packages


def package_files(directory):
    paths = []
    for (path, directories, filenames) in os.walk(directory):
        for filename in filenames:
            paths.append(os.path.join('..', path, filename))
    return paths


with open('README.md', encoding='utf8') as readme_file:
    readme = readme_file.read()

extra_files = package_files('anonympy')

setup(
  author="ArtLabs",
  author_email="art@artlabs.tech",
  description="A Data Anonymization package for tabular, image and PDF data",
  name="anonympy",
  version="0.3.1",
<<<<<<< HEAD
  
  packages=find_packages(exclude=['tests*']),
  package_data={'anonympy': extra_files},
  install_requires=['faker', 'scikit-learn', 'opencv_python', 
                    'texttable', 'setuptools', 'numpy', 'pandas', 'validators', 
                    'pycryptodome', 'requests', 'pyyaml', 'rfc3339', 
                    'pytesseract', 'PyPDF2', 'poppler-utils', 'pdf2image'],
=======

  packages=find_packages(exclude=['tests*']),
  package_data={'anonympy': extra_files},
  install_requires=['faker', 'scikit-learn',
                    'opencv_python', 'texttable', 'setuptools', 'numpy',
                    'pandas', 'validators', 'pycryptodome',
                    'requests', 'pyyaml', 'rfc3339'],
>>>>>>> 6884ab81
  python_requires='>=3.6*',
  url='https://github.com/ArtLabss/open-data-anonimizer',
  classifiers=[
    'Development Status :: 3 - Alpha',
    'Intended Audience :: Developers',
    'License :: OSI Approved :: BSD License',
    'Natural Language :: English',
    'Programming Language :: Python :: 3.7',
    'Programming Language :: Python :: 3.8',
    'Programming Language :: Python :: 3.9',
    'Programming Language :: Python :: 3.10',
    'Operating System :: OS Independent',
    'Topic :: Scientific/Engineering :: Artificial Intelligence',
    'Topic :: Security :: Cryptography',
    ],
  license="BSD license",
  long_description=readme,
  long_description_content_type='text/markdown',
  keywords='anonympy',
  zip_safe=False,
)<|MERGE_RESOLUTION|>--- conflicted
+++ resolved
@@ -21,7 +21,6 @@
   description="A Data Anonymization package for tabular, image and PDF data",
   name="anonympy",
   version="0.3.1",
-<<<<<<< HEAD
   
   packages=find_packages(exclude=['tests*']),
   package_data={'anonympy': extra_files},
@@ -29,15 +28,7 @@
                     'texttable', 'setuptools', 'numpy', 'pandas', 'validators', 
                     'pycryptodome', 'requests', 'pyyaml', 'rfc3339', 
                     'pytesseract', 'PyPDF2', 'poppler-utils', 'pdf2image'],
-=======
 
-  packages=find_packages(exclude=['tests*']),
-  package_data={'anonympy': extra_files},
-  install_requires=['faker', 'scikit-learn',
-                    'opencv_python', 'texttable', 'setuptools', 'numpy',
-                    'pandas', 'validators', 'pycryptodome',
-                    'requests', 'pyyaml', 'rfc3339'],
->>>>>>> 6884ab81
   python_requires='>=3.6*',
   url='https://github.com/ArtLabss/open-data-anonimizer',
   classifiers=[
